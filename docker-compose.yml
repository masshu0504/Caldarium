services:

  # ---------------------------
  # Postgres database
  # ---------------------------
  ls-postgres:
    image: postgres:15
    #container_name: ls-postgres
    environment:
      POSTGRES_USER: postgres
      POSTGRES_PASSWORD: postgres
      POSTGRES_DB: med_parsing
    volumes:
      - postgres_data:/var/lib/postgresql/data
    ports:
      - "5432:5432"
    networks:
      - backend
    healthcheck:
      test: ["CMD-SHELL", "pg_isready -U postgres"]
      interval: 5s
      timeout: 5s
      retries: 5

  # ---------------------------
  # MinIO object storage
  # ---------------------------
  ls-minio:
    image: minio/minio:latest
    container_name: ls-minio
    command: server /data --console-address ":9001"
    environment:
      MINIO_ROOT_USER: minio
      MINIO_ROOT_PASSWORD: minio123
      MINIO_BROWSER: "on"        # enable browser
      MINIO_DOMAIN: ""  # allow browser requests via localhost
    volumes:
      - minio_data:/data
    ports:
      - "9000:9000"
      - "9001:9001"
    networks:
      - backend


  # ---------------------------
  # Label Studio 
  # ---------------------------
  labelstudio:
    image: heartexlabs/label-studio:latest
    container_name: labelstudio
    environment:
      DATABASE_URL: postgres://postgres:postgres@ls_postgres:5432/labelstudio
    ports:
      - "8080:8080"
    depends_on:
      - ls-postgres
      - ls-minio
    networks:
      - backend

  # ---------------------------
  # Helper container for bootstrap/export
  # ---------------------------
  helper:
    build:
      context: .
      dockerfile: Dockerfiles/helper.Dockerfile
    container_name: ls-helper
    volumes:
      - .:/workspace
    networks:
      - backend
    tty: true

  # ---------------------------
<<<<<<< HEAD
  # FastAPI service
  # ---------------------------

  parser:
    build:
      context: .
      dockerfile: Dockerfiles/parser.Dockerfile
    ports:
      - "8001:8000"
    depends_on:
      ls-postgres:
        condition: service_healthy
    environment:
      POSTGRES_USER: postgres
      POSTGRES_PASSWORD: postgres
      POSTGRES_DB: med_parsing
      POSTGRES_HOST: ls-postgres
      POSTGRES_PORT: 5432
    networks:
      - backend

  
  #fastapi:
  #  build:
  #    context: ./api
  #    dockerfile: Dockerfile
  #  container_name: intake-api
  #  environment:
  #    DATABASE_URL: posgres://postgres:postgres@ls-postgres:5432/med_parsing
  #    POSTGRES_USER: postgres
  #    POSTGRES_PASSWORD: postgres
  #    POSTGRES_DB: med_parsing
  #    POSTGRES_HOST: ls-postgres
  #    POSTGRES_PORT: 5432
  #  ports:
  #    - "8000:8000"   # maps container port to host
  ##  depends_on:
  #    - ls-postgres
  #  networks:
  #    - backend

=======
  # Benchmark runner (Python/Java/Ghostscript)
  # ---------------------------
  bench:
    build:
      context: .
      dockerfile: Dockerfiles/bench.Dockerfile
    volumes:
      - ./:/app               # bind-mount your repo into /app
    working_dir: /app         # run commands from repo root
    networks:
      - backend
    tty: true
>>>>>>> 404a0ce3

volumes:
  postgres_data:
  minio_data:

networks:
  backend:


 

<|MERGE_RESOLUTION|>--- conflicted
+++ resolved
@@ -1,143 +1,141 @@
-services:
-
-  # ---------------------------
-  # Postgres database
-  # ---------------------------
-  ls-postgres:
-    image: postgres:15
-    #container_name: ls-postgres
-    environment:
-      POSTGRES_USER: postgres
-      POSTGRES_PASSWORD: postgres
-      POSTGRES_DB: med_parsing
-    volumes:
-      - postgres_data:/var/lib/postgresql/data
-    ports:
-      - "5432:5432"
-    networks:
-      - backend
-    healthcheck:
-      test: ["CMD-SHELL", "pg_isready -U postgres"]
-      interval: 5s
-      timeout: 5s
-      retries: 5
-
-  # ---------------------------
-  # MinIO object storage
-  # ---------------------------
-  ls-minio:
-    image: minio/minio:latest
-    container_name: ls-minio
-    command: server /data --console-address ":9001"
-    environment:
-      MINIO_ROOT_USER: minio
-      MINIO_ROOT_PASSWORD: minio123
-      MINIO_BROWSER: "on"        # enable browser
-      MINIO_DOMAIN: ""  # allow browser requests via localhost
-    volumes:
-      - minio_data:/data
-    ports:
-      - "9000:9000"
-      - "9001:9001"
-    networks:
-      - backend
-
-
-  # ---------------------------
-  # Label Studio 
-  # ---------------------------
-  labelstudio:
-    image: heartexlabs/label-studio:latest
-    container_name: labelstudio
-    environment:
-      DATABASE_URL: postgres://postgres:postgres@ls_postgres:5432/labelstudio
-    ports:
-      - "8080:8080"
-    depends_on:
-      - ls-postgres
-      - ls-minio
-    networks:
-      - backend
-
-  # ---------------------------
-  # Helper container for bootstrap/export
-  # ---------------------------
-  helper:
-    build:
-      context: .
-      dockerfile: Dockerfiles/helper.Dockerfile
-    container_name: ls-helper
-    volumes:
-      - .:/workspace
-    networks:
-      - backend
-    tty: true
-
-  # ---------------------------
-<<<<<<< HEAD
-  # FastAPI service
-  # ---------------------------
-
-  parser:
-    build:
-      context: .
-      dockerfile: Dockerfiles/parser.Dockerfile
-    ports:
-      - "8001:8000"
-    depends_on:
-      ls-postgres:
-        condition: service_healthy
-    environment:
-      POSTGRES_USER: postgres
-      POSTGRES_PASSWORD: postgres
-      POSTGRES_DB: med_parsing
-      POSTGRES_HOST: ls-postgres
-      POSTGRES_PORT: 5432
-    networks:
-      - backend
-
-  
-  #fastapi:
-  #  build:
-  #    context: ./api
-  #    dockerfile: Dockerfile
-  #  container_name: intake-api
-  #  environment:
-  #    DATABASE_URL: posgres://postgres:postgres@ls-postgres:5432/med_parsing
-  #    POSTGRES_USER: postgres
-  #    POSTGRES_PASSWORD: postgres
-  #    POSTGRES_DB: med_parsing
-  #    POSTGRES_HOST: ls-postgres
-  #    POSTGRES_PORT: 5432
-  #  ports:
-  #    - "8000:8000"   # maps container port to host
-  ##  depends_on:
-  #    - ls-postgres
-  #  networks:
-  #    - backend
-
-=======
-  # Benchmark runner (Python/Java/Ghostscript)
-  # ---------------------------
-  bench:
-    build:
-      context: .
-      dockerfile: Dockerfiles/bench.Dockerfile
-    volumes:
-      - ./:/app               # bind-mount your repo into /app
-    working_dir: /app         # run commands from repo root
-    networks:
-      - backend
-    tty: true
->>>>>>> 404a0ce3
-
-volumes:
-  postgres_data:
-  minio_data:
-
-networks:
-  backend:
-
-
- 
-
+services:
+
+  # ---------------------------
+  # Postgres database
+  # ---------------------------
+  ls-postgres:
+    image: postgres:15
+    #container_name: ls-postgres
+    environment:
+      POSTGRES_USER: postgres
+      POSTGRES_PASSWORD: postgres
+      POSTGRES_DB: med_parsing
+    volumes:
+      - postgres_data:/var/lib/postgresql/data
+    ports:
+      - "5432:5432"
+    networks:
+      - backend
+    healthcheck:
+      test: ["CMD-SHELL", "pg_isready -U postgres"]
+      interval: 5s
+      timeout: 5s
+      retries: 5
+
+  # ---------------------------
+  # MinIO object storage
+  # ---------------------------
+  ls-minio:
+    image: minio/minio:latest
+    container_name: ls-minio
+    command: server /data --console-address ":9001"
+    environment:
+      MINIO_ROOT_USER: minio
+      MINIO_ROOT_PASSWORD: minio123
+      MINIO_BROWSER: "on"        # enable browser
+      MINIO_DOMAIN: ""  # allow browser requests via localhost
+    volumes:
+      - minio_data:/data
+    ports:
+      - "9000:9000"
+      - "9001:9001"
+    networks:
+      - backend
+
+
+  # ---------------------------
+  # Label Studio 
+  # ---------------------------
+  labelstudio:
+    image: heartexlabs/label-studio:latest
+    container_name: labelstudio
+    environment:
+      DATABASE_URL: postgres://postgres:postgres@ls_postgres:5432/labelstudio
+    ports:
+      - "8080:8080"
+    depends_on:
+      - ls-postgres
+      - ls-minio
+    networks:
+      - backend
+
+  # ---------------------------
+  # Helper container for bootstrap/export
+  # ---------------------------
+  helper:
+    build:
+      context: .
+      dockerfile: Dockerfiles/helper.Dockerfile
+    container_name: ls-helper
+    volumes:
+      - .:/workspace
+    networks:
+      - backend
+    tty: true
+
+  # ---------------------------
+  # FastAPI service
+  # ---------------------------
+
+  parser:
+    build:
+      context: .
+      dockerfile: Dockerfiles/parser.Dockerfile
+    ports:
+      - "8001:8000"
+    depends_on:
+      ls-postgres:
+        condition: service_healthy
+    environment:
+      POSTGRES_USER: postgres
+      POSTGRES_PASSWORD: postgres
+      POSTGRES_DB: med_parsing
+      POSTGRES_HOST: ls-postgres
+      POSTGRES_PORT: 5432
+    networks:
+      - backend
+
+  
+  #fastapi:
+  #  build:
+  #    context: ./api
+  #    dockerfile: Dockerfile
+  #  container_name: intake-api
+  #  environment:
+  #    DATABASE_URL: posgres://postgres:postgres@ls-postgres:5432/med_parsing
+  #    POSTGRES_USER: postgres
+  #    POSTGRES_PASSWORD: postgres
+  #    POSTGRES_DB: med_parsing
+  #    POSTGRES_HOST: ls-postgres
+  #    POSTGRES_PORT: 5432
+  #  ports:
+  #    - "8000:8000"   # maps container port to host
+  ##  depends_on:
+  #    - ls-postgres
+  #  networks:
+  #    - backend
+
+  # Benchmark runner (Python/Java/Ghostscript)
+  # ---------------------------
+  bench:
+    build:
+      context: .
+      dockerfile: Dockerfiles/bench.Dockerfile
+    volumes:
+      - ./:/app               # bind-mount your repo into /app
+    working_dir: /app         # run commands from repo root
+    networks:
+      - backend
+    tty: true
+
+
+volumes:
+  postgres_data:
+  minio_data:
+
+networks:
+  backend:
+
+
+ 
+